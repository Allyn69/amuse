--- conflicted
+++ resolved
@@ -421,11 +421,7 @@
           call MPI_BCast(doubles_in, header_in(HEADER_DOUBLE_COUNT), MPI_REAL8, 0, parent, ioError);
         end if
         if (header_in(HEADER_BOOLEAN_COUNT) .gt. 0) then
-<<<<<<< HEAD
-          call MPI_BCast(booleans_in, header_in(HEADER_BOOLEAN_COUNT), MPI_C_BOOL, 0, parent, ioError);
-=======
           call MPI_BCast(booleans_in, header_in(HEADER_BOOLEAN_COUNT), mpi_1byte_int, 0, parent, ioError);
->>>>>>> 120c480f
         end if
         if (header_in(HEADER_STRING_COUNT) .gt. 0) then
           strings_in = ' '
@@ -483,11 +479,7 @@
             call MPI_SEND(doubles_out, header_out(HEADER_DOUBLE_COUNT), MPI_REAL8, 0, 999, parent, ioerror)
           end if
           if (header_out(HEADER_BOOLEAN_COUNT) .gt. 0) then
-<<<<<<< HEAD
-            call MPI_SEND(booleans_out, header_out(HEADER_BOOLEAN_COUNT), MPI_C_BOOL, 0, 999, parent, ioerror)
-=======
             call MPI_SEND(booleans_out, header_out(HEADER_BOOLEAN_COUNT), mpi_1byte_int, 0, 999, parent, ioerror)
->>>>>>> 120c480f
           end if
        
           if (header_out(HEADER_STRING_COUNT) .gt. 0) then
