--- conflicted
+++ resolved
@@ -1185,27 +1185,13 @@
     @classmethod
     def ensure_mpi_initialized(cls):
         if not MPI.Is_initialized():
-<<<<<<< HEAD
-            try:
-                if rc.threaded:
-                    MPI.Init_thread(MPI.THREAD_MULTIPLE)
-                else:
-                    MPI.Init()
-            except AttributeError:
-                if rc.threads:
-                    MPI.Init_thread(MPI.THREAD_MULTIPLE)
-                else:
-                    MPI.Init()
-    
-=======
             if self.is_threaded():
                 MPI.Init_thread(MPI.THREAD_MULTIPLE)
             else:
                 MPI.Init()
->>>>>>> 6d65a48f
         cls.register_finalize_code()
 
-    def is_threaded():
+    def is_threaded(self):
         try:
             return rc.threaded
         except AttributeError:
