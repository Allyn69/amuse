--- conflicted
+++ resolved
@@ -61,20 +61,13 @@
 
 typedef std::vector<code_state> ReboundSimulationVector;
 static ReboundSimulationVector codes;
-<<<<<<< HEAD
-=======
-//static particle_location sentinel = particle_location();
->>>>>>> 705b4769
 static double _time;
 static double timestep = 0.0001;
 
 static inline particle_location get_particle_from_identity(int index_of_the_particle)
 {
-<<<<<<< HEAD
     particle_location particle;
-=======
-    struct reb_particle* p = NULL;
->>>>>>> 705b4769
+
     for( ReboundSimulationVector::iterator i = codes.begin(); i != codes.end(); i++) {
         code_state cs = *i;
         particle.code = cs.code;
